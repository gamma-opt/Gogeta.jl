current_dir =  @__DIR__
cd(current_dir)

using Pkg
Pkg.activate(".")
Pkg.instantiate()

using MLDatasets, CUDA, FileIO, ImageShow 
using MLJBase # for conf matrix
using Plots, Images
using Statistics
using Random
using Serialization
using Flux
using Flux: params, train!, mse, flatten, onehotbatch
using JuMP
using JuMP: Model, value
using HiGHS
using Gurobi
using EvoTrees
using CSV
using DataFrames
using StatsBase
using MLJ
<<<<<<< HEAD
using Profile
=======
using JLD
>>>>>>> b0a7e614

include("JuMP_model.jl")
include("MNIST.jl")
include("neural_nets.jl")
include("bound_tightening.jl")

include.(filter(contains(r".jl$"), readdir(current_dir*"/decision_trees/"; join=true)))<|MERGE_RESOLUTION|>--- conflicted
+++ resolved
@@ -22,11 +22,7 @@
 using DataFrames
 using StatsBase
 using MLJ
-<<<<<<< HEAD
-using Profile
-=======
 using JLD
->>>>>>> b0a7e614
 
 include("JuMP_model.jl")
 include("MNIST.jl")
