current_dir =  @__DIR__
cd(current_dir)

using Pkg
Pkg.activate(".")
Pkg.instantiate()

using MLDatasets, CUDA, FileIO, ImageShow 
using MLJBase # for conf matrix
using Plots, Images
using Statistics
using Random
using Flux
using Flux: params, train!, mse, flatten, onehotbatch
using JuMP
using JuMP: Model, value
using Gurobi
using EvoTrees
using CSV
using DataFrames
using StatsBase
using MLJ
<<<<<<< HEAD
=======
using JLD
using Profile
using Interpolations
using XLSX
>>>>>>> 3f434e37

include("JuMP_model.jl")
include("MNIST.jl")
include("bound_tightening.jl")

include.(filter(contains(r".jl$"), readdir(current_dir*"/decision_trees/"; join=true)))<|MERGE_RESOLUTION|>--- conflicted
+++ resolved
@@ -20,13 +20,11 @@
 using DataFrames
 using StatsBase
 using MLJ
-<<<<<<< HEAD
-=======
 using JLD
 using Profile
 using Interpolations
 using XLSX
->>>>>>> 3f434e37
+
 
 include("JuMP_model.jl")
 include("MNIST.jl")
